^^^^^^^^^^^^^^^^^^^^^^^^^^^^^^^^^^^^^^^
Changelog for package teb_local_planner
^^^^^^^^^^^^^^^^^^^^^^^^^^^^^^^^^^^^^^^

<<<<<<< HEAD
0.6.14 (2019-10-25)
-------------------
* Rename variable instead of scoping it's usage
* test_optim_node fix circular obstacles (thanks to dtaranta)
* Fix shadow variable warning (thanks to Victor Lopez)
* Use SYSTEM when including external dependencies headers (thanks to Victor Lopez)
* Limiting the control look-ahead pose to the first that execeeds the expected look-ahead time (thanks to Marco Bassa)
* Adding the option to shift ahead the target pose used to extract the velocity command (thanks to Marco Bassa)
* Fixed segfault in optimal_planner.cpp when clearing graph with unallocated optimizer.
  Fixes `#158 <https://github.com/rst-tu-dortmund/teb_local_planner/issues/158>`_.
* Added warning if parameter optimal_time is <= 0
* Nonlinear obstacle cost from EdgeInflatedObstacle also added to EdgeObstacle.
  See `#140 <https://github.com/rst-tu-dortmund/teb_local_planner/issues/140>`_.
* Fixed proper initialization of parameter obstacle_cost_exponent in case it is not loaded from the parameter server
* Contributors: Christoph Rösmann, Marco Bassa, Victor Lopez, dtaranta

0.6.13 (2019-07-01)
-------------------
* Avoiding h signature interpolation between coincident poses (thanks to Marco Bassa)
* New strategy for the deletion of detours: Detours are now determined w.r.t. the least-cost alternative and not w.r.t. just the goal heading.
  Deletion of additional alternatives applies if either an initial backward motion is detected, if the transition time is much bigger than the duration of the best teb
  and if a teb cannot be optimized (thanks to Marco Bassa).
  Optionally allowing the usage of the initial plan orientation when initializing new tebs.
* Contributors: Christoph Rösmann, Marco Bassa

0.6.12 (2019-06-21)
-------------------
=======
0.8.4 (2019-12-02)
------------------
* Fixed TEB autoResize if last TimeDiff is small
* Add a rotational threshold for identifying a warm start goal
* Contributors: Rainer Kümmerle
>>>>>>> e38e88e2

0.8.3 (2019-10-25)
------------------
* Limiting the control look-ahead pose to the first that execeeds the expected look-ahead time (thanks to Marco Bassa)
* test_optim_node fix circular obstacles (thanks to dtaranta)
* Fix shadow variable warning (thanks to Victor Lopez)
* Use SYSTEM when including external dependencies headers (thanks to Victor Lopez)
* Robustify initTrajectoryToGoal if a plan is given (thanks to Rainer Kuemmerle)
* Adding the option to shift ahead the target pose used to extract the velocity command (thanks to Marco Bassa)
* Fixed segfault in optimal_planner.cpp when clearing graph with unallocated optimizer.
  Fixes `#158 <https://github.com/rst-tu-dortmund/teb_local_planner/issues/158>`_.
* On footprintCost, fail only if footprint is in collision, not outside the map or on unknown space (thanks to corot)
* Native MoveBaseFlex support added: Implements both nav_core::BaseLocalPlanner and mbf_costmap_core::CostmapController abstract interfaces (thanks to corot)
* added warning if parameter optimal_time is <= 0
* Nonlinear obstacle cost from EdgeInflatedObstacle also added to EdgeObstacle.
  See `#140 <https://github.com/rst-tu-dortmund/teb_local_planner/issues/140>`_.
* Fixed proper initialization of parameter obstacle_cost_exponent in case it is not loaded from the parameter server
* Contributors: Christoph Rösmann, Marco Bassa, Rainer Kuemmerle, Victor Lopez, corot, dtaranta

0.8.2 (2019-07-02)
------------------
* Allow scripts to be executable and usable by rosrun after catkin_make install and through the catkin release process (thanks to Devon Ash)
* Add nonlinear part to obstacle cost to improve narrow gap behavior.
  Parameter `obstacle_cost_exponent` defines the exponent of the nonlinear cost term.
  The default linear behavior is achieved by setting this parameter to 1 (default).
  A value of 4 performed well in some tests and experiments (thanks to Howard Cochran).
* Parameter `global_plan_prune_distance` added via ros parameter server.
* Fixed SIGSEGV in optimizeAllTEBs() if main thread is interrupted by boost (thanks to Howard Cochran)
* Fixed SIGSEGV crash in deleteTebDetours() (thanks to Howard Cochran)
* On footprint visualization, avoid overshadowing by obstacles (thanks to corot)
* Do not ignore robot model on the association stage.
  Important mostly for polygon footprint model (thanks to corot).
* Adjustable color for footprint visualization
* Showing (detected) infeasible robot poses in a separate marker namespace and color
* Added edge for minimizing Euclidean path length (parameter: `weight_shortest_path`)
* Ackermann steering conversion (python script): fixed direction inversion in backwards mode when `cmd_angle_instead_rotvel` is true (thanks to Tobi Loew)
* Fixed wrong skipping condition in AddEdgesKinematicsCarlike() (thanks to ShiquLIU)
* Never discarding the previous best teb in renewAndAnalyzeOldTebs (thanks to Marco Bassa)
* Allowing for the fallback to a different trajectory when the costmap check fails. This prevents the switch to unfeasible trajectories (thanks to Marco Bassa).
* Skipping the generation of the homotopy exploration graph in case the maximum number of allowed classes is reached (thanks to Marco Bassa)
* Changed isTrajectoryFeasible function to allow for a more accurate linear and angular discretization (thanks to Marco Bassa)
* Function TebOptimalPlanner::computeError() considers now the actual optimizer weights. 
  As a result, the default value of `selection_obst_cost_scale` is reduced (thanks to Howard Cochran).
* update to use non deprecated pluginlib macro (thanks to Mikael Arguedas)
* Avoiding h signature interpolation between coincident poses (thanks to Marco Bassa)
* New strategy for the deletion of detours: Detours are now determined w.r.t. the least-cost alternative and not w.r.t. just the goal heading.
  Deletion of additional alternatives applies if either an initial backward motion is detected, if the transition time is much bigger than the duration of the best teb
  and if a teb cannot be optimized (thanks to Marco Bassa).
  Optionally allowing the usage of the initial plan orientation when initializing new tebs.
* Contributors: Christoph Rösmann, Mikael Arguedas, Devon Ash, Howard Cochran, Marco Bassa, ShiquLIU, Tobi Loew, corot

0.8.1 (2018-08-14)
------------------
* bugfix in calculateHSignature. Fixes `#90 <https://github.com/rst-tu-dortmund/teb_local_planner/issues/90>`_.
* fixed centroid computation in a special case of polygon-obstacles
* Contributors: Christoph Rösmann

0.8.0 (2018-08-06)
------------------
* First melodic release
* Updated to new g2o API
* Migration to tf2
* Contributors: Christoph Rösmann

0.7.3 (2018-07-05)
------------------
* Parameter `switching_blocking_period` added to homotopy class planner parameter group.
  Values greater than zero enforce the homotopy class planner to only switch to new equivalence classes as soon
  as the given period is expired (this might reduce oscillations in some scenarios). The value is set to zero seconds
  by default in order to not change the behavior of existing configurations.
* Fixed unconsistent naming of parameter `global_plan_viapoint_sep`.
  The parameter retrieved at startup was `global_plan_via_point_sep` and via dynamic_reconfigure it was `global_plan_viapoint_sep`.
  `global_plan_via_point_sep` has now been replaced by `global_plan_viapoint_sep` since this is more consistent with the variable name
  in the code as well as `weight_viapoint` and the ros wiki description.
  In order to not break things, the old parameter name can still be used. However, a deprecated warning is printed.
* transformGlobalPlan searches now for the closest point within the complete subset of the global plan in the local costmap:
  In every sampling interval, the global plan is processed in order to find the closest pose to the robot (as reference start) 
  and the current end pose (either local at costmap boundary or max_global_plan_lookahead_dist).
  Previously, the search algorithm stopped as soon as the distance to the robot increased once. 
  This caused troubles with more complex global plans, hence the new strategy checks the complete subset
  of the global plan in the local costmap for the closest distance to the robot.
* via-points that are very close to the current robot pose or behind the robot are now skipped (in non-ordered mode)
* Edge creation: minor performance improvement for dynamic obstacle edges
* dynamic_reconfigure: parameter visualize_with_time_as_z_axis_scale moved to group trajectory
* Contributors: Christoph Rösmann

0.7.2 (2018-06-08)
------------------
* Adds the possibility to provide via-points via a topic. 
  Currently, the user needs to decide whether to receive via-points from topic or to obtain them from the global reference plan 
  (e.g., activate the latter by setting global_plan_viapoint_sep>0 as before).
  A small test script publish_viapoints.py is provided to demonstrate the feature within test_optim_node.
* Contributors: Christoph Rösmann

0.7.1 (2018-06-05)
------------------
* Fixed a crucial bug (from 0.6.6): A cost function for prefering a clockwise resp. anti-clockwise turn was enabled by default.
  This cost function was only intended to be active only for recovering from an oscillating robot. 
  This cost led to a penalty for one of the turning directions and hence the maximum turning rate for the penalized direction could not be reached.
  Furthermore, which is more crucial: since the penalty applied only to a small (initial) subset of the trajectory, the overall control performance was poor
  (huge gap between planned motion and closed-loop trajectories led to frequent corrections of the robot pose and hence many motion reversals).
* Adds support for circular obstacle types. This includes support for the radius field in costmap_converter::ObstacleMsg
* rqt reconfigure: parameters are now grouped in tabs (robot, trajectory, viapoints, ...)
* Update to use non deprecated pluginlib macro
* Python scripts updated to new obstacle message definition.
* Fixed issue when start and end are at the same location (PR #43)
* Normalize marker quaternions in *test_optim_node*
* Contributors: Christoph Rösmann, Alexander Reimann, Mikael Arguedas, wollip

0.7.0 (2017-09-23)
------------------
* This update introduces support for dynamic obstacles (thanks to Franz Albers, who implemented and tested the code).
  Dynamic obstacle support requires parameter *include\_dynamic\_obstacles* to be activated.
  Note, this feature is still experimental and subject to testing.
  Motion prediction is performed using a constant velocity model.
  Dynamic obstacles might be incorporated as follows:
  * via a custom message provided on topic ~/obstacles (warning: we changed the message type from teb_local_planner/ObstacleMsg to costmap_converter/ObstacleArrayMsg).
  * via the CostmapToDynamicObstacles plugin as part of the costmap\_converter package (still experimental).
  A tutorial is going to be provided soon.
* FeedbackMsg includes a ObstacleMsg instead of a polygon
* ObstacleMsg removed from package since it is now part of the costmap\_converter package.
* Homotopy class planer code update: graph search methods and equivalence classes (h-signatures) are now 
  implemented as subclasses of more general interfaces.
* TEB trajectory initialization now uses a max\_vel\_x argument instead of the desired time difference in order to give the optimizer a better warm start. 
  Old methods are marked as deprecated. This change does not affect users settings.
* Inplace rotations removed from trajectory initialization to improve convergence speed of the optimizer
* teb\_local\_planner::ObstacleMsg removed in favor of costmap\_converter::ObstacleArrayMsg. This also requires custom obstacle publishers to update to the new format
* the "new" trajectory resizing method is only activated, if "include_dynamic_obstacles" is set to true.
  We introduced the non-fast mode with the support of dynamic obstacles
  (which leads to better results in terms of x-y-t homotopy planning).
  However, we have not yet tested this mode intensively, so we keep
  the previous mode as default until we finish our tests.
* added parameter and code to update costmap footprint if it is dynamic (#49)
* Contributors: Franz Albers, Christoph Rösmann, procopiostein

0.6.6 (2016-12-23)
------------------
* Strategy for recovering from oscillating local plans added (see new parameters)
* Horizon reduction for resolving infeasible trajectories is not activated anymore if the global goal is already selected
  (to avoid oscillations due to changing final orientations)
* Global plan orientations are now taken for TEB initialization if lobal_plan_overwrite_orientation==true
* Parameter max_samples added
* Further fixes (thanks to Matthias Füller and Daniel Neumann for providing patches)

0.6.5 (2016-11-15)
------------------
* The trajectory is now initialized backwards for goals close to and behind the robot.
  Parameter 'allow_init_with_backwards_motion' added.
* Updated the TEB selection in the HomotopyClassPlanner.
  * A new parameter is introduced to prefer the equivalence class of the initial plan
  * Fixed some bugs related to the deletion of candidates and for keeping the equivalence class of the initial plan.
* Weight adaptation added for obstacles edges.
  Added parameter 'weight_adapt_factor'.
  Obstacle weights are repeatedly scaled by this factor in each outer TEB iteration.
  Increasing weights iteratively instead of setting a huge value a-priori leads to better numerical conditions.
* Added a warning if the optim footprint + min_obstacle_dist is smaller than the costmap footprint.
  Validation is performed by only comparing the inscribed radii of the footprints.
* Revision/extension of the reduced-horizon backup mode which is triggered in case infeasible trajectories are detected.
* Changed HSignature to a generic equivalence class
* Minor changes

0.6.4 (2016-10-23)
------------------
* New default obstacle association strategy:
  During optimization graph creation, for each pose of the trajectory a
  relevance detection is performed before considering the obstacle
  during optimization. New parameters are introduced. The
  old strategy is kept as 'legacy' strategy (see parameters).
* Computation of velocities, acceleration and turning radii extended:
  Added an option to compute the actual arc length
  instead of using the Euclidean distance approximation (see parameter `exact_arc_length`.
* Added intermediate edge layer for unary, binary and multi edges in order to reduce code redundancy.
* Script for visualizing velocity profile updated to accept the feedback topic name via rosparam server
* Removed TebConfig dependency in TebVisualization
* PolygonObstacle can now be constructed using a vertices container
* HomotopyClassPlanner public interface extended
* Changed H-Signature computation to work 'again' with few obstacles such like 1 or 2
* Removed inline flags in visualization.cpp
* Removed inline flags in timed_elastic_band.cpp.
  Fixes `#15 <https://github.com/rst-tu-dortmund/teb_local_planner/issues/15>`_.
* Increased bounds of many variables in dynamic_reconfigure. 
  Resolves `#14 <https://github.com/rst-tu-dortmund/teb_local_planner/issues/14>`_.
  The particular variables are maximum velocities, maximum accelerations,
  minimum turning radius,...
  Note: optimization weights and dt_ref as well as dt_hyst are not
  tuned for velocities and accelerations beyond
  the default values (e.g. >1 m/s). Just increasing the maximum velocity
  bounds without adjusting the other parameters leads to an insufficient behavior.
* Default parameter value update: 'costmap_obstacles_behind_robot_dist'
* Additional minor fixes.

0.6.3 (2016-08-17)
------------------
* Changed the f0 function for calculating the H-Signature.
  The new one seems to be more robust for a much larger number of obstacles
  after some testing.
* HomotopyClassPlanner: vertex collision check removed since collisions will be determined in the edge collision check again
* Fixed distance calculation polygon-to-polygon-obstacle
* cmake config exports now *include directories* of external packages for dependent projects
* Enlarged upper bounds on goal position and orientation tolerances in *dynamic_reconfigure*. Fixes #13.


0.6.2 (2016-06-15)
------------------
* Fixed bug causing the goal to disappear in case the robot arrives with non-zero orientation error.
* Inflation mode for obstacles added.
* The homotopy class of the global plan is now always forced to be initialized as trajectory.
* The initial velocity of the robot is now taken into account correctly for
  all candidate trajectories.
* Removed a check in which the last remaining candidate trajectory was rejected if it was close to an obstacle.
  This fix addresses issue `#7 <https://github.com/rst-tu-dortmund/teb_local_planner/issues/7>`_

0.6.1 (2016-05-23)
------------------
* Debian ARM64 library path added to SuiteSparse cmake find-script (resolves ARM compilation issue)


0.6.0 (2016-05-22)
------------------
* Extended support to holonomic robots
* Wrong parameter namespace for *costmap_converter* plugins fixed
* Added the option to scale the length of the hcp sampling area
* Compiler warnings fixed.
* Workaround for compilation issues that are caused by a bug in boost 1.58
  concerning the graph library (missing move constructor/assignment operator
  in boost source).
* Using *tf_listener* from *move_base* now.
* Via-point support improved.
  Added the possibility to take the actual order of via-points into account.
  Additionally, via-points beyond start and goal are now included.
* Obsolete include of the angles package header removed
* Update to package.xml version 2
* Some other minor fixes.


0.4.0 (2016-04-19)
------------------
* The teb_local_planner supports a path-following mode (w.r.t. the global plan) and via-points now.
  This allows the user to adapt the tradeoff between time-optimality and path-following.
  Check out the new tutorial: "Following the Global Plan (Via-Points)".
* All external configuration and launch files are removed, since they are part
  of the new teb_local_planner_tutorials package.


0.3.1 (2016-04-14)
------------------
* Fixed wrong coordinate transformation in 'line' and 'polygon' footprint models.
* Trajectory selection strategy in case of multiple topologies updated:
  * The obstacle costs for selection can now be scaling separately.
  * The cost regarding time optimality can now be replaced by the actual transition time.
  * Added a hysteresis to cost comparison between a new and the previously selected trajectory.
  * In the default parameter setting the strategy is similar to release 0.3.0.
* Warning message removed that occured if an odom message with only zeros was received.


0.3.0 (2016-04-08)
------------------
* Different/custom robot footprints are now supported and subject to optimization (refer to the new tutorial!).
* The new robot footprint is also visualized using the common marker topic.
* The strategy of taking occupied costmap cells behind the robot into account has been improved.
  These changes significantly improve navigation close to walls.
* Parameter 'max_global_plan_lookahead_dist' added.
  Previously, the complete subset of the global plan contained in the local costmap
  was taken into account for choosing the current intermediate goal point. With this parameter, the maximum
  length of the reference global plan can be limited. The actual global plan subset
  is now computed using the logical conjunction of both local costmap size and 'max_global_plan_lookahead_dist'.
* Bug fixes:
  * Fixed a compilation issue on ARM architectures
  * If custom obstacles are used, the container with old obstacles is now cleared properly. 
* Parameter cleanup: 
  * "weight_X_obstacle" parameters combined to single parameter "weight_obstacle".
  * "X_obstacle_poses_affected" parameters combined to single parameter "obstacle_poses_affected". 
  * Deprecated parameter 'costmap_emergency_stop_dist' removed.
* Code cleanup


0.2.3 (2016-02-01)
------------------
* Marker lifetime changed
* In case the local planner detects an infeasible trajectory it does now try to
  reduce the horizon to 50 percent of the length. The trajectory is only reduced
  if some predefined cases are detected.
  This mechanism constitutes a backup behavior.
* Improved carlike robot support.
  Instead of commanding the robot using translational and rotational velocities,
  the robot might also be commanded using the transl. velocity and steering angle.
  Appropriate parameters are added to the config.
* Changed default parameter for 'h_signature_threshold' from 0.01 to 0.1 to better match the actual precision.
* Some python scripts for data conversion added
* Minor other changes

0.2.2 (2016-01-11)
------------------
* Carlike robots (ackermann steering) are supported from now on (at least experimentally) 
  by specifying a minimum bound on the turning radius.
  Currently, the output of the planner in carlike mode is still (v,omega).
  Since I don't have any real carlike robot, I would be really happy if someone could provide me with
  some feedback to further improve/extend the support.
* Obstacle cost function modified to avoid undesired jerks in the trajectory.
* Added a feedback message that contains current trajectory information (poses, velocities and temporal information).
  This is useful for analyzing and debugging the velocity profile e.g. at runtime.
  The message will be published only if it's activated (rosparam).
  A small python script is added to plot the velocity profile (while *test_optim_node* runs).
* Cost functions are now taking the direction/sign of the translational velocity into account:
  Specifying a maximum backwards velocity other than forward velocity works now.
  Additionally, the change in acceleration is now computed correctly if the robot switches directions.
* The global plan is now pruned such that already passed posses are cut off
  (relevant for global planners with *planning_rate=0*).
* Fixed issue#1: If a global planner with *planning_rate=0* was used, 
  a TF timing/extrapolation issue appeared after some time.
* The planner resets now properly if the velocity command cannot be computed due to invalid optimization results.


0.2.1 (2015-12-30)
------------------
* This is an important bugfix release.
* Fixed a major issue concerning the stability and performance of the optimization process. Each time the global planner was updating the global plan, the local planner was resetted completely even if
  the updated global plan did not differ from the previous one. This led to stupid reinitializations and a slighly jerky behavior if the update rate of the global planner was high (each 0.5-2s).
  From now on the local planner is able to utilize the global plan as a warm start and determine automatically whether to reinitialize or not.
* Support for polygon obstacles extended and improved (e.g. the homotopy class planner does now compute actual distances to the polygon rather than utilizing the distance to the centroid).

0.2.0 (2015-12-23)
------------------
* The teb_local_planner supports costmap_converter plugins (pluginlib) from now on. Those plugins convert occupied costmap2d cells into polygon shapes.
  The costmap_converter is disabled by default, since the extension still needs to be tested (parameter choices, computation time advantages, etc.). 
  A tutorial will explain how to activate the converter using the ros-param server.

0.1.11 (2015-12-12)
-------------------
* This is a bugfix release (it fixes a lot of issues which occured frequently when the robot was close to the goal)

0.1.10 (2015-08-13)
-------------------
* The optimizer copies the global plan as initialization now instead of using a simple straight line approximation.
* Some bugfixes and improvements

0.1.9 (2015-06-24)
------------------
* Fixed a segmentation fault issue. This minor update is crucial for stability.

0.1.8 (2015-06-08)
------------------
* Custom obstacles can be included via publishing dedicated messages
* Goal-reached-condition also checks orientation error (desired yaw) now
* Numerical improvements of the h-signature calculation
* Minor bugfixes

0.1.7 (2015-05-22)
------------------
* Finally fixed saucy compilation issue by retaining compatiblity to newer distros
  (my "new" 13.10 VM helps me to stop spamming new releases for testing).

0.1.6 (2015-05-22)
------------------
* Fixed compilation errors on ubuntu saucy caused by different FindEigen.cmake scripts.
  I am not able to test releasing on saucy, forcing me to release again and again. Sorry.

0.1.5 (2015-05-21)
------------------
* Added possibility to dynamically change parameters of test_optim_node using dynamic reconfigure.
* Fixed a wrong default-min-max tuple in the dynamic reconfigure config.
* Useful config and launch files are now added to cmake install.
* Added install target for the test_optim_node executable.

0.1.4 (2015-05-20)
------------------
* Fixed compilation errors on ROS Jade

0.1.3 (2015-05-20)
------------------
* Fixed compilation errors on ubuntu saucy

0.1.2 (2015-05-19)
------------------
* Removed unused include that could break compilation.

0.1.1 (2015-05-19)
------------------
* All files added to the indigo-devel branch
* Initial commit
* Contributors: Christoph Rösmann<|MERGE_RESOLUTION|>--- conflicted
+++ resolved
@@ -2,41 +2,11 @@
 Changelog for package teb_local_planner
 ^^^^^^^^^^^^^^^^^^^^^^^^^^^^^^^^^^^^^^^
 
-<<<<<<< HEAD
-0.6.14 (2019-10-25)
--------------------
-* Rename variable instead of scoping it's usage
-* test_optim_node fix circular obstacles (thanks to dtaranta)
-* Fix shadow variable warning (thanks to Victor Lopez)
-* Use SYSTEM when including external dependencies headers (thanks to Victor Lopez)
-* Limiting the control look-ahead pose to the first that execeeds the expected look-ahead time (thanks to Marco Bassa)
-* Adding the option to shift ahead the target pose used to extract the velocity command (thanks to Marco Bassa)
-* Fixed segfault in optimal_planner.cpp when clearing graph with unallocated optimizer.
-  Fixes `#158 <https://github.com/rst-tu-dortmund/teb_local_planner/issues/158>`_.
-* Added warning if parameter optimal_time is <= 0
-* Nonlinear obstacle cost from EdgeInflatedObstacle also added to EdgeObstacle.
-  See `#140 <https://github.com/rst-tu-dortmund/teb_local_planner/issues/140>`_.
-* Fixed proper initialization of parameter obstacle_cost_exponent in case it is not loaded from the parameter server
-* Contributors: Christoph Rösmann, Marco Bassa, Victor Lopez, dtaranta
-
-0.6.13 (2019-07-01)
--------------------
-* Avoiding h signature interpolation between coincident poses (thanks to Marco Bassa)
-* New strategy for the deletion of detours: Detours are now determined w.r.t. the least-cost alternative and not w.r.t. just the goal heading.
-  Deletion of additional alternatives applies if either an initial backward motion is detected, if the transition time is much bigger than the duration of the best teb
-  and if a teb cannot be optimized (thanks to Marco Bassa).
-  Optionally allowing the usage of the initial plan orientation when initializing new tebs.
-* Contributors: Christoph Rösmann, Marco Bassa
-
-0.6.12 (2019-06-21)
--------------------
-=======
 0.8.4 (2019-12-02)
 ------------------
 * Fixed TEB autoResize if last TimeDiff is small
 * Add a rotational threshold for identifying a warm start goal
 * Contributors: Rainer Kümmerle
->>>>>>> e38e88e2
 
 0.8.3 (2019-10-25)
 ------------------
